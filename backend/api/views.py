from rest_framework.decorators import api_view
from rest_framework.response import Response
from rest_framework import status, viewsets, filters
from rest_framework.decorators import action
from django.contrib.auth.models import User
from django.db.models import Count, Q
from django.utils import timezone
from datetime import timedelta
from django_filters.rest_framework import DjangoFilterBackend
from django.views.decorators.csrf import csrf_exempt
from django.utils.decorators import method_decorator
from .models import DashboardStats, Task, ActivityLog, Department, Job, Candidate, JobApplication, FeedbackTemplate
from .serializers import (
    DashboardStatsSerializer, TaskSerializer, TaskCreateSerializer,
    ActivityLogSerializer, DashboardOverviewSerializer,
    DepartmentSerializer, JobSerializer, JobCreateSerializer, 
    JobUpdateSerializer, JobListSerializer, CandidateSerializer,
    CandidateCreateSerializer, CandidateListSerializer, ResumeParseSerializer,
    JobApplicationSerializer, JobApplicationCreateSerializer,
    FeedbackTemplateSerializer, FeedbackTemplateCreateSerializer, FeedbackTemplateUpdateSerializer
)
<<<<<<< HEAD
from .utils.enhanced_resume_parser import EnhancedResumeParser
=======
from .utils.resume_parser import ResumeParser

# Safe import for semantic matcher with fallback
try:
    from .utils.semantic_matcher import get_semantic_matcher
    SEMANTIC_MATCHING_AVAILABLE = True
except ImportError as e:
    logger.warning(f"Semantic matching not available: {e}")
    SEMANTIC_MATCHING_AVAILABLE = False
    
    # Create a dummy function to prevent errors
    def get_semantic_matcher():
        class DummyMatcher:
            def calculate_job_match_score(self, candidate_data, job_data):
                return 0.0
            def find_best_matching_jobs(self, candidate_data, jobs, top_k=5):
                return []
            def find_matching_candidates(self, job_data, candidates, threshold=30.0):
                return []
        return DummyMatcher()
>>>>>>> 957c134f
import os
import tempfile
import logging
from django.http import HttpResponse, Http404
from django.core.files.storage import default_storage
import datetime

logger = logging.getLogger(__name__)


@api_view(['GET'])
def api_root(request):
    """
    API root endpoint
    """
    return Response({
        'message': 'Welcome to the Django REST API',
        'version': '1.0.0',
        'endpoints': {
            'admin': '/admin/',
            'api': '/api/',
            'dashboard': '/api/dashboard/',
            'tasks': '/api/tasks/',
            'activities': '/api/activities/',
            'departments': '/api/departments/',
            'jobs': '/api/jobs/',
        }
    })


@api_view(['GET'])
def dashboard_overview(request):
    """
    Dashboard overview endpoint with statistics and recent data
    """
    # Get or create dashboard stats
    stats, created = DashboardStats.objects.get_or_create(
        id=1,
        defaults={
            'total_users': User.objects.count(),
            'active_users': User.objects.filter(last_login__gte=timezone.now() - timedelta(days=30)).count(),
            'total_revenue': 125600.50,
            'orders_today': 42,
        }
    )
    
    if not created:
        # Update stats
        stats.total_users = User.objects.count()
        stats.active_users = User.objects.filter(last_login__gte=timezone.now() - timedelta(days=30)).count()
        stats.save()

    # Get recent tasks
    recent_tasks = Task.objects.all()[:5]
    
    # Get recent activities
    recent_activities = ActivityLog.objects.all()[:10]
    
    # Get task counts by status
    task_status_counts = Task.objects.values('status').annotate(count=Count('status'))
    status_dict = {item['status']: item['count'] for item in task_status_counts}
    
    # Get task counts by priority
    priority_counts = Task.objects.values('priority').annotate(count=Count('priority'))
    priority_dict = {item['priority']: item['count'] for item in priority_counts}

    data = {
        'stats': DashboardStatsSerializer(stats).data,
        'recent_tasks': TaskSerializer(recent_tasks, many=True).data,
        'recent_activities': ActivityLogSerializer(recent_activities, many=True).data,
        'task_status_counts': status_dict,
        'priority_counts': priority_dict,
    }
    
    return Response(data)


@method_decorator(csrf_exempt, name='dispatch')
class TaskViewSet(viewsets.ModelViewSet):
    queryset = Task.objects.all()
    serializer_class = TaskSerializer

    def get_serializer_class(self):
        if self.action == 'create':
            return TaskCreateSerializer
        return TaskSerializer

    @action(detail=False, methods=['get'])
    def by_status(self, request):
        status_param = request.query_params.get('status', None)
        if status_param:
            tasks = Task.objects.filter(status=status_param)
        else:
            tasks = Task.objects.all()
        serializer = self.get_serializer(tasks, many=True)
        return Response(serializer.data)

    @action(detail=False, methods=['get'])
    def statistics(self, request):
        total_tasks = Task.objects.count()
        completed_tasks = Task.objects.filter(status='completed').count()
        pending_tasks = Task.objects.filter(status='pending').count()
        in_progress_tasks = Task.objects.filter(status='in_progress').count()
        
        return Response({
            'total': total_tasks,
            'completed': completed_tasks,
            'pending': pending_tasks,
            'in_progress': in_progress_tasks,
            'completion_rate': (completed_tasks / total_tasks * 100) if total_tasks > 0 else 0
        })


class ActivityLogViewSet(viewsets.ReadOnlyModelViewSet):
    queryset = ActivityLog.objects.all()
    serializer_class = ActivityLogSerializer

    @action(detail=False, methods=['get'])
    def recent(self, request):
        limit = int(request.query_params.get('limit', 20))
        activities = ActivityLog.objects.all()[:limit]
        serializer = self.get_serializer(activities, many=True)
        return Response(serializer.data)


@method_decorator(csrf_exempt, name='dispatch')
class DepartmentViewSet(viewsets.ModelViewSet):
    """
    ViewSet for managing departments
    """
    queryset = Department.objects.all()
    serializer_class = DepartmentSerializer
    
    @action(detail=True, methods=['get'])
    def jobs(self, request, pk=None):
        """Get all jobs for a specific department"""
        department = self.get_object()
        jobs = department.jobs.all()
        serializer = JobListSerializer(jobs, many=True)
        return Response(serializer.data)


@method_decorator(csrf_exempt, name='dispatch')
class JobViewSet(viewsets.ModelViewSet):
    """
    ViewSet for managing jobs with full CRUD operations
    """
    queryset = Job.objects.select_related('department', 'created_by').all()
    serializer_class = JobSerializer
    filter_backends = [DjangoFilterBackend, filters.SearchFilter, filters.OrderingFilter]
    filterset_fields = ['status', 'department', 'job_type', 'experience_level', 'work_type', 'urgency']
    search_fields = ['title', 'description', 'requirements', 'location']
    ordering_fields = ['created_at', 'updated_at', 'title', 'status']
    ordering = ['-created_at']
    
    def get_serializer_class(self):
        """Return appropriate serializer based on action"""
        if self.action == 'create':
            return JobCreateSerializer
        elif self.action in ['update', 'partial_update']:
            return JobUpdateSerializer
        elif self.action == 'list':
            return JobListSerializer
        return JobSerializer
    
    def perform_create(self, serializer):
        """Set created_by when creating a job"""
        serializer.save(created_by=self.request.user if self.request.user.is_authenticated else None)

    def update(self, request, *args, **kwargs):
        """Custom update method with detailed error logging"""
        try:
            print(f"Job update request data: {request.data}")
            return super().update(request, *args, **kwargs)
        except Exception as e:
            print(f"Job update error: {str(e)}")
            print(f"Job update exception type: {type(e)}")
            if hasattr(e, 'detail'):
                print(f"Job update error detail: {e.detail}")
            raise

    def partial_update(self, request, *args, **kwargs):
        """Custom partial update method with detailed error logging"""
        try:
            print(f"Job partial update request data: {request.data}")
            instance = self.get_object()
            print(f"Job being updated: ID={instance.id}, Title={instance.title}")
            print(f"Current job data: salary_min={instance.salary_min}, salary_max={instance.salary_max}, openings={instance.openings}")

            serializer = self.get_serializer(instance, data=request.data, partial=True)
            if not serializer.is_valid():
                print(f"Job validation errors: {serializer.errors}")
                return Response(serializer.errors, status=status.HTTP_400_BAD_REQUEST)

            self.perform_update(serializer)
            return Response(serializer.data)
        except Exception as e:
            print(f"Job partial update error: {str(e)}")
            print(f"Job partial update exception type: {type(e)}")
            if hasattr(e, 'detail'):
                print(f"Job partial update error detail: {e.detail}")
            raise
    
    @action(detail=False, methods=['get'])
    def active(self, request):
        """Get all active jobs"""
        active_jobs = self.queryset.filter(status='active')
        page = self.paginate_queryset(active_jobs)
        if page is not None:
            serializer = JobListSerializer(page, many=True)
            return self.get_paginated_response(serializer.data)
        
        serializer = JobListSerializer(active_jobs, many=True)
        return Response(serializer.data)
    
    @action(detail=False, methods=['get'])
    def drafts(self, request):
        """Get all draft jobs"""
        draft_jobs = self.queryset.filter(status='draft')
        page = self.paginate_queryset(draft_jobs)
        if page is not None:
            serializer = JobListSerializer(page, many=True)
            return self.get_paginated_response(serializer.data)
        
        serializer = JobListSerializer(draft_jobs, many=True)
        return Response(serializer.data)
    
    @action(detail=True, methods=['post'])
    def publish(self, request, pk=None):
        """Publish a job (change status to active)"""
        job = self.get_object()
        if job.status != 'draft':
            return Response(
                {'error': 'Only draft jobs can be published'}, 
                status=status.HTTP_400_BAD_REQUEST
            )
        
        job.status = 'active'
        job.published_at = timezone.now()
        job.save()
        
        serializer = self.get_serializer(job)
        return Response(serializer.data)
    
    @action(detail=True, methods=['post'])
    def pause(self, request, pk=None):
        """Pause an active job"""
        job = self.get_object()
        if job.status != 'active':
            return Response(
                {'error': 'Only active jobs can be paused'}, 
                status=status.HTTP_400_BAD_REQUEST
            )
        
        job.status = 'paused'
        job.save()
        
        serializer = self.get_serializer(job)
        return Response(serializer.data)
    
    @action(detail=True, methods=['post'])
    def close(self, request, pk=None):
        """Close a job"""
        job = self.get_object()
        if job.status in ['closed', 'archived']:
            return Response(
                {'error': 'Job is already closed'}, 
                status=status.HTTP_400_BAD_REQUEST
            )
        
        job.status = 'closed'
        job.closed_at = timezone.now()
        job.save()
        
        serializer = self.get_serializer(job)
        return Response(serializer.data)
    
    @action(detail=False, methods=['get'])
    def statistics(self, request):
        """Get job statistics"""
        stats = {
            'total': self.queryset.count(),
            'active': self.queryset.filter(status='active').count(),
            'draft': self.queryset.filter(status='draft').count(),
            'paused': self.queryset.filter(status='paused').count(),
            'closed': self.queryset.filter(status='closed').count(),
        }
        
        # Add department breakdown
        department_stats = self.queryset.values('department__name').annotate(
            count=Count('id')
        ).order_by('-count')
        
        # Add urgency breakdown
        urgency_stats = self.queryset.values('urgency').annotate(
            count=Count('id')
        ).order_by('-count')
        
        stats['by_department'] = list(department_stats)
        stats['by_urgency'] = list(urgency_stats)
        
        return Response(stats)


@method_decorator(csrf_exempt, name='dispatch')
class CandidateViewSet(viewsets.ModelViewSet):
    """
    ViewSet for managing candidates with full CRUD operations
    """
    queryset = Candidate.objects.all()
    serializer_class = CandidateSerializer
    filter_backends = [DjangoFilterBackend, filters.SearchFilter, filters.OrderingFilter]
    filterset_fields = ['status', 'experience_level', 'source']
    search_fields = ['first_name', 'last_name', 'email', 'current_company', 'skills']
    ordering_fields = ['created_at', 'updated_at', 'first_name', 'last_name']
    ordering = ['-created_at']
    
    def get_serializer_class(self):
        """Return appropriate serializer based on action"""
        if self.action == 'create':
            return CandidateCreateSerializer
        elif self.action == 'list':
            return CandidateListSerializer
        return CandidateSerializer
    
    @action(detail=False, methods=['get'])
    def statistics(self, request):
        """Get candidate statistics"""
        stats = {
            'total': self.queryset.count(),
            'new': self.queryset.filter(status='new').count(),
            'screening': self.queryset.filter(status='screening').count(),
            'interviewing': self.queryset.filter(status='interviewing').count(),
            'offered': self.queryset.filter(status='offered').count(),
            'hired': self.queryset.filter(status='hired').count(),
            'rejected': self.queryset.filter(status='rejected').count(),
        }
        
        # Add experience level breakdown
        experience_stats = self.queryset.values('experience_level').annotate(
            count=Count('id')
        ).order_by('-count')
        
        stats['by_experience'] = list(experience_stats)
        
        return Response(stats)
    
    @action(detail=True, methods=['get'])
    def matching_jobs(self, request, pk=None):
        """
        Get semantically matching jobs for a specific candidate.
        Uses sentence-transformers all-MiniLM-L6-v2 for semantic similarity.
        """
        try:
            candidate = self.get_object()
            limit = int(request.query_params.get('limit', 10))
            min_score = float(request.query_params.get('min_score', 25.0))
            
            # Get active jobs
            active_jobs = Job.objects.select_related('department').filter(status='active')
            
            # Prepare candidate data
            candidate_data = {
                'id': candidate.id,
                'skills': candidate.skills or [],
                'current_position': candidate.current_position or '',
                'current_company': candidate.current_company or '',
                'experience_years': candidate.experience_years or 0,
                'education': candidate.education or []
            }
            
            # Prepare jobs data
            jobs_data = []
            for job in active_jobs:
                job_data = {
                    'id': job.id,
                    'title': job.title,
                    'description': job.description or '',
                    'requirements': job.requirements or '',
                    'experience_level': job.experience_level or '',
                    'department': {
                        'name': job.department.name if job.department else '',
                        'id': job.department.id if job.department else None
                    },
                    'job_type': job.job_type or '',
                    'work_type': getattr(job, 'work_type', ''),
                    'location': getattr(job, 'location', ''),
                    'salary_min': getattr(job, 'salary_min', None),
                    'salary_max': getattr(job, 'salary_max', None)
                }
                jobs_data.append(job_data)
            
            # Find matching jobs using semantic analysis
            matcher = get_semantic_matcher()
            job_matches = matcher.find_best_matching_jobs(candidate_data, jobs_data, top_k=limit)
            
            # Filter by minimum score and prepare response
            matching_jobs = []
            for job_data, score in job_matches:
                if score >= min_score:
                    matching_jobs.append({
                        'id': job_data['id'],
                        'title': job_data['title'],
                        'department': job_data['department']['name'],
                        'experience_level': job_data['experience_level'],
                        'job_type': job_data['job_type'],
                        'location': job_data.get('location', ''),
                        'salary_min': job_data.get('salary_min'),
                        'salary_max': job_data.get('salary_max'),
                        'match_score': score,
                        'match_level': 'high' if score >= 75 else 'medium' if score >= 50 else 'low'
                    })
            
            return Response({
                'candidate_id': candidate.id,
                'candidate_name': candidate.full_name,
                'matching_jobs': matching_jobs,
                'total_matches': len(matching_jobs),
                'algorithm': 'semantic_similarity_all_minilm_l6_v2'
            })
            
        except Exception as e:
            logger.error(f"Error in candidate matching jobs: {e}")
            return Response(
                {'error': f'Failed to find matching jobs: {str(e)}'}, 
                status=status.HTTP_500_INTERNAL_SERVER_ERROR
            )


@csrf_exempt
@api_view(['POST'])
def parse_resume(request):
    """
    Parse uploaded resume file and extract information
    """
    if 'file' not in request.FILES:
        return Response(
            {'error': 'No file provided'}, 
            status=status.HTTP_400_BAD_REQUEST
        )
    
    uploaded_file = request.FILES['file']
    
    # Check file extension
    if not uploaded_file.name.lower().endswith(('.pdf', '.docx', '.doc')):
        return Response(
            {'error': 'Only PDF and DOCX files are supported'}, 
            status=status.HTTP_400_BAD_REQUEST
        )
    
    try:
        # Save file temporarily for parsing
        with tempfile.NamedTemporaryFile(delete=False, suffix=os.path.splitext(uploaded_file.name)[1]) as temp_file:
            for chunk in uploaded_file.chunks():
                temp_file.write(chunk)
            temp_file_path = temp_file.name
        
        # Parse the resume using PyTorch parser
        try:
            from .utils.pytorch_resume_parser import PyTorchResumeParser
            parser = PyTorchResumeParser()
            parsed_data = parser.parse_resume(temp_file_path, uploaded_file.name)
            print(f"Using PyTorch parser for: {uploaded_file.name}")
        except ImportError as e:
            print(f"PyTorch parser not available, falling back to enhanced parser: {e}")
            # Fallback to enhanced parser
            try:
                from .utils.enhanced_resume_parser import EnhancedResumeParser
                parser = EnhancedResumeParser()
                parsed_data = parser.parse_resume(temp_file_path, uploaded_file.name)
            except ImportError as e2:
                print(f"Enhanced parser not available, falling back to original: {e2}")
                # Final fallback to enhanced parser
                parser = EnhancedResumeParser()
                parsed_data = parser.parse_resume(temp_file_path)
        
        # Clean up temporary file
        os.unlink(temp_file_path)
        
        if 'error' in parsed_data:
            return Response(
                {'error': parsed_data['error']}, 
                status=status.HTTP_400_BAD_REQUEST
            )
        
        # Store the uploaded file for future access
        import uuid
        from django.core.files.storage import default_storage
        from django.core.files.base import ContentFile
        
        # Generate unique filename
        file_extension = os.path.splitext(uploaded_file.name)[1]
        unique_filename = f"resume_{uuid.uuid4().hex}{file_extension}"
        
        # Reset file pointer to beginning
        uploaded_file.seek(0)
        
        # Save file to media storage
        file_path = default_storage.save(f'resumes/{unique_filename}', ContentFile(uploaded_file.read()))
        file_url = default_storage.url(file_path)
        
        # Clean parsed data to remove null characters that cause serializer issues
        def clean_null_chars(obj):
            if isinstance(obj, str):
                return obj.replace('\x00', '').replace('\0', '')
            elif isinstance(obj, list):
                return [clean_null_chars(item) for item in obj]
            elif isinstance(obj, dict):
                return {key: clean_null_chars(value) for key, value in obj.items()}
            return obj

        parsed_data = clean_null_chars(parsed_data)

        # Add file information to parsed data
        parsed_data['resume_file_url'] = file_url
        parsed_data['resume_file_path'] = file_path
        parsed_data['original_filename'] = uploaded_file.name
        
        # Serialize the response
        serializer = ResumeParseSerializer(data=parsed_data)
        if serializer.is_valid():
            response_data = serializer.validated_data
            # Add file info to response
            response_data['resume_file_url'] = file_url
            response_data['resume_file_path'] = file_path
            response_data['original_filename'] = uploaded_file.name
            return Response(response_data)
        else:
            print(f"Serializer validation failed for {uploaded_file.name}: {serializer.errors}")
            print(f"Parsed data: {parsed_data}")
            return Response(serializer.errors, status=status.HTTP_400_BAD_REQUEST)
            
    except Exception as e:
        return Response(
            {'error': f'Failed to parse resume: {str(e)}'}, 
            status=status.HTTP_500_INTERNAL_SERVER_ERROR
        )


@csrf_exempt
@api_view(['POST'])
def bulk_create_candidates(request):
    """
    Create multiple candidates from parsed resume data
    """
    candidates_data = request.data.get('candidates', [])
    
    if not candidates_data:
        return Response(
            {'error': 'No candidate data provided'}, 
            status=status.HTTP_400_BAD_REQUEST
        )
    
    created_candidates = []
    errors = []
    
    for i, candidate_data in enumerate(candidates_data):
        try:
            # Parse name into first_name and last_name
            name = candidate_data.get('name', '').strip()
            original_filename = candidate_data.get('original_filename', '')

            if name:
                name_parts = name.split()
                candidate_data['first_name'] = name_parts[0] if name_parts else ''
                candidate_data['last_name'] = ' '.join(name_parts[1:]) if len(name_parts) > 1 else 'Unknown'
            else:
                # Try to extract name from filename as fallback
                if original_filename:
                    # Extract name from filename (e.g., "John_Doe_Resume.pdf" -> "John Doe")
                    filename_base = original_filename.replace('.pdf', '').replace('.docx', '').replace('.doc', '')
                    # Remove common resume-related words
                    filename_base = filename_base.replace('_Resume', '').replace('_CV', '').replace('_react', '').replace('_React', '')
                    name_from_file = filename_base.replace('_', ' ').strip()

                    if name_from_file:
                        name_parts = name_from_file.split()
                        candidate_data['first_name'] = name_parts[0] if name_parts else 'Unknown'
                        candidate_data['last_name'] = ' '.join(name_parts[1:]) if len(name_parts) > 1 else 'Candidate'
                    else:
                        candidate_data['first_name'] = 'Unknown'
                        candidate_data['last_name'] = 'Candidate'
                else:
                    candidate_data['first_name'] = 'Unknown'
                    candidate_data['last_name'] = 'Candidate'

            # Ensure we have valid first_name and last_name after parsing
            first_name = candidate_data.get('first_name', '').strip()
            last_name = candidate_data.get('last_name', '').strip()

            if not first_name:
                candidate_data['first_name'] = 'Unknown'
            if not last_name:
                candidate_data['last_name'] = 'Candidate'
            
            # Map experience data
            experience_data = candidate_data.get('experience', {})
            if isinstance(experience_data, dict):
                candidate_data['experience_years'] = experience_data.get('years')
            
            # Extract current_position and current_company if available
            if 'current_position' in candidate_data and candidate_data['current_position']:
                # Keep the current_position field as is
                pass
            if 'current_company' in candidate_data and candidate_data['current_company']:
                # Keep the current_company field as is
                pass
            
            # Clean up data
            candidate_data.pop('name', None)
            candidate_data.pop('experience', None)
            candidate_data.pop('text', None)
            
            # Check for duplicates before creating
            email = candidate_data.get('email', '').strip()
            first_name = candidate_data.get('first_name', '').strip()
            last_name = candidate_data.get('last_name', '').strip()

            # Handle empty email - convert to None for database storage
            if not email:
                candidate_data['email'] = None
            else:
                # Clean email - remove non-printable characters and extra whitespace
                email = ''.join(char for char in email if char.isprintable()).strip()
                candidate_data['email'] = email

                # Validate email format before proceeding
                from django.core.validators import validate_email
                from django.core.exceptions import ValidationError
                try:
                    validate_email(email)
                except ValidationError:
                    errors.append(f"Candidate {i+1}: Invalid email format '{email}'")
                    continue

                # Check for email duplicates only if email is provided
                existing_candidate = Candidate.objects.filter(email__iexact=email).first()
                if existing_candidate:
                    errors.append(f"Candidate {i+1}: Email '{email}' already exists")
                    continue
            
            if first_name and last_name:
                existing_candidate = Candidate.objects.filter(
                    first_name__iexact=first_name, 
                    last_name__iexact=last_name
                ).first()
                if existing_candidate:
                    errors.append(f"Candidate {i+1}: Name '{first_name} {last_name}' already exists")
                    continue
            
            # Handle resume file path if present
            resume_file_path = candidate_data.get('resume_file_path')
            if resume_file_path:
                # Remove file-related fields from candidate_data as we'll set them after creation
                candidate_data.pop('resume_file_path', None)
                candidate_data.pop('resume_file_url', None) 
                candidate_data.pop('original_filename', None)
            
            serializer = CandidateCreateSerializer(data=candidate_data)
            if serializer.is_valid():
                candidate = serializer.save()
                
                # Set resume file path after candidate creation if available
                if resume_file_path:
                    candidate.resume_file.name = resume_file_path
                    candidate.save(update_fields=['resume_file'])
                
                # Note: current_position should come directly from parsed resume data
                # No longer auto-generating job titles from skills and experience
                
                created_candidates.append(CandidateListSerializer(candidate).data)
            else:
                errors.append(f"Candidate {i+1}: {serializer.errors}")
                
        except Exception as e:
            errors.append(f"Candidate {i+1}: {str(e)}")
    
    return Response({
        'success': len(created_candidates),
        'failed': len(errors),
        'total': len(candidates_data),
        'candidates': created_candidates,
        'errors': errors
    })


@api_view(['GET', 'HEAD'])
def view_resume(request, candidate_id):
    """
    Serve resume file for viewing/download
    """
    try:
        candidate = Candidate.objects.get(id=candidate_id)
        
        # Handle HEAD request
        if request.method == 'HEAD':
            if not candidate.resume_file or not default_storage.exists(candidate.resume_file.name):
                return HttpResponse(status=404)
            else:
                response = HttpResponse(status=200)
                # Set content type for HEAD request
                file_name = candidate.resume_file.name.lower()
                if file_name.endswith('.pdf'):
                    response['Content-Type'] = 'application/pdf'
                elif file_name.endswith('.docx'):
                    response['Content-Type'] = 'application/vnd.openxmlformats-officedocument.wordprocessingml.document'
                elif file_name.endswith('.doc'):
                    response['Content-Type'] = 'application/msword'
                return response
        
        if not candidate.resume_file:
            # Return HTML page for better user experience
            html_content = f"""
            <!DOCTYPE html>
            <html>
            <head>
                <title>Resume Not Available</title>
                <style>
                    body {{ font-family: Arial, sans-serif; margin: 50px; text-align: center; }}
                    .container {{ max-width: 500px; margin: 0 auto; }}
                    h1 {{ color: #666; }}
                    .message {{ background: #f5f5f5; padding: 20px; border-radius: 5px; margin: 20px 0; }}
                </style>
            </head>
            <body>
                <div class="container">
                    <h1>Resume Not Available</h1>
                    <div class="message">
                        <p>No resume file has been uploaded for <strong>{candidate.first_name} {candidate.last_name}</strong>.</p>
                        <p>Only extracted text may be available in the candidate profile.</p>
                    </div>
                    <p><a href="javascript:window.close()">Close this tab</a></p>
                </div>
            </body>
            </html>
            """
            return HttpResponse(html_content, content_type='text/html')
        
        # Check if file exists in storage
        if not default_storage.exists(candidate.resume_file.name):
            html_content = f"""
            <!DOCTYPE html>
            <html>
            <head>
                <title>Resume File Missing</title>
                <style>
                    body {{ font-family: Arial, sans-serif; margin: 50px; text-align: center; }}
                    .container {{ max-width: 500px; margin: 0 auto; }}
                    h1 {{ color: #666; }}
                    .message {{ background: #fff3cd; padding: 20px; border-radius: 5px; margin: 20px 0; border: 1px solid #ffeaa7; }}
                </style>
            </head>
            <body>
                <div class="container">
                    <h1>Resume File Missing</h1>
                    <div class="message">
                        <p>The resume file for <strong>{candidate.first_name} {candidate.last_name}</strong> could not be found in storage.</p>
                        <p>The file may have been moved or deleted. Please contact support if this persists.</p>
                    </div>
                    <p><a href="javascript:window.close()">Close this tab</a></p>
                </div>
            </body>
            </html>
            """
            return HttpResponse(html_content, content_type='text/html')
        
        # Get file content
        file_content = default_storage.open(candidate.resume_file.name).read()
        
        # Determine content type
        file_name = candidate.resume_file.name.lower()
        if file_name.endswith('.pdf'):
            content_type = 'application/pdf'
        elif file_name.endswith('.docx'):
            content_type = 'application/vnd.openxmlformats-officedocument.wordprocessingml.document'
        elif file_name.endswith('.doc'):
            content_type = 'application/msword'
        else:
            content_type = 'application/octet-stream'
        
        # Create response with file content
        response = HttpResponse(file_content, content_type=content_type)
        
        # Set filename for download
        original_name = os.path.basename(candidate.resume_file.name)
        candidate_name = f"{candidate.first_name}_{candidate.last_name}".replace(' ', '_')
        filename = f"{candidate_name}_resume{os.path.splitext(original_name)[1]}"
        
        # Add headers for inline viewing (not download)
        response['Content-Disposition'] = f'inline; filename="{filename}"'
        
        return response
        
    except Candidate.DoesNotExist:
        html_content = """
        <!DOCTYPE html>
        <html>
        <head>
            <title>Candidate Not Found</title>
            <style>
                body { font-family: Arial, sans-serif; margin: 50px; text-align: center; }
                .container { max-width: 500px; margin: 0 auto; }
                h1 { color: #d63031; }
                .message { background: #ffe0e0; padding: 20px; border-radius: 5px; margin: 20px 0; border: 1px solid #ff7675; }
            </style>
        </head>
        <body>
            <div class="container">
                <h1>Candidate Not Found</h1>
                <div class="message">
                    <p>The requested candidate could not be found.</p>
                </div>
                <p><a href="javascript:window.close()">Close this tab</a></p>
            </div>
        </body>
        </html>
        """
        return HttpResponse(html_content, content_type='text/html')
    except Exception as e:
        html_content = f"""
        <!DOCTYPE html>
        <html>
        <head>
            <title>Error Loading Resume</title>
            <style>
                body {{ font-family: Arial, sans-serif; margin: 50px; text-align: center; }}
                .container {{ max-width: 500px; margin: 0 auto; }}
                h1 {{ color: #d63031; }}
                .message {{ background: #ffe0e0; padding: 20px; border-radius: 5px; margin: 20px 0; border: 1px solid #ff7675; }}
            </style>
        </head>
        <body>
            <div class="container">
                <h1>Error Loading Resume</h1>
                <div class="message">
                    <p>An error occurred while trying to load the resume:</p>
                    <p><em>{str(e)}</em></p>
                </div>
                <p><a href="javascript:window.close()">Close this tab</a></p>
            </div>
        </body>
        </html>
        """
        return HttpResponse(html_content, content_type='text/html')


def generate_job_title_for_candidate(candidate):
    """
    DEPRECATED: Generate a job title for a single candidate based on their skills and experience
    This function is no longer used as job titles now come directly from parsed resume data.
    """
    if not candidate.skills:
        return None
    
    # Skill-based job title mapping (same as in API endpoint)
    skill_to_job_mapping = {
        # Frontend Development
        'react': 'Frontend Developer',
        'angular': 'Frontend Developer', 
        'vue': 'Frontend Developer',
        'html': 'Frontend Developer',
        'css': 'Frontend Developer',
        'javascript': 'Frontend Developer',
        'typescript': 'Frontend Developer',
        
        # Backend Development
        'python': 'Backend Developer',
        'java': 'Backend Developer',
        'node.js': 'Backend Developer',
        'php': 'Backend Developer',
        'c#': 'Backend Developer',
        'go': 'Backend Developer',
        'ruby': 'Backend Developer',
        'express': 'Backend Developer',
        'django': 'Backend Developer',
        'flask': 'Backend Developer',
        'spring': 'Backend Developer',
        
        # Full Stack
        'full stack': 'Full Stack Developer',
        'fullstack': 'Full Stack Developer',
        
        # Mobile Development
        'ios': 'Mobile Developer',
        'android': 'Mobile Developer',
        'react native': 'Mobile Developer',
        'flutter': 'Mobile Developer',
        'swift': 'iOS Developer',
        'kotlin': 'Android Developer',
        
        # DevOps/Cloud
        'aws': 'Cloud Engineer',
        'azure': 'Cloud Engineer',
        'docker': 'DevOps Engineer',
        'kubernetes': 'DevOps Engineer',
        'jenkins': 'DevOps Engineer',
        'terraform': 'DevOps Engineer',
        'ci/cd': 'DevOps Engineer',
        
        # Data Science/Analytics
        'machine learning': 'Data Scientist',
        'data science': 'Data Scientist',
        'pandas': 'Data Analyst',
        'numpy': 'Data Analyst',
        'tensorflow': 'Machine Learning Engineer',
        'pytorch': 'Machine Learning Engineer',
        'tableau': 'Data Analyst',
        'power bi': 'Business Analyst',
        
        # Database/Data
        'sql': 'Database Developer',
        'mysql': 'Database Developer',
        'postgresql': 'Database Developer',
        'mongodb': 'Database Developer',
        'oracle': 'Database Administrator',
        
        # Quality Assurance
        'qa': 'QA Engineer',
        'testing': 'QA Engineer',
        'selenium': 'Test Automation Engineer',
        
        # UI/UX
        'ui': 'UI Designer',
        'ux': 'UX Designer',
        'figma': 'UI/UX Designer',
        'adobe': 'Graphic Designer',
        
        # Security
        'security': 'Security Engineer',
        'cybersecurity': 'Security Analyst',
        
        # General
        'project management': 'Project Manager',
        'agile': 'Scrum Master',
        'scrum': 'Scrum Master',
    }
    
    # Experience level mapping
    experience_prefixes = {
        0: '', 1: 'Junior ', 2: 'Junior ', 3: '', 4: '',
        5: 'Senior ', 6: 'Senior ', 7: 'Senior ', 8: 'Lead ',
        9: 'Lead ', 10: 'Principal '
    }
    
    # Convert skills to lowercase for matching
    candidate_skills = [skill.lower() for skill in candidate.skills]
    
    # Score different job titles based on skills
    job_scores = {}
    
    for skill in candidate_skills:
        for skill_keyword, job_title in skill_to_job_mapping.items():
            if skill_keyword in skill:
                if job_title not in job_scores:
                    job_scores[job_title] = 0
                job_scores[job_title] += 1
    
    # Special logic for full stack detection
    has_frontend = any(skill in candidate_skills for skill in ['react', 'angular', 'vue', 'html', 'css', 'javascript'])
    has_backend = any(skill in candidate_skills for skill in ['python', 'java', 'node.js', 'php', 'django', 'flask', 'spring'])
    
    if has_frontend and has_backend:
        job_scores['Full Stack Developer'] = job_scores.get('Full Stack Developer', 0) + 5
    
    # Get the best matching job title
    if job_scores:
        best_job_title = max(job_scores.keys(), key=lambda k: job_scores[k])
        
        # Add experience level prefix
        experience_years = candidate.experience_years or 0
        experience_years = min(experience_years, 10)  # Cap at 10 for mapping
        
        prefix = experience_prefixes.get(experience_years, '')
        return f"{prefix}{best_job_title}".strip()
    
    return None


@api_view(['POST'])
def generate_job_titles(request):
    """
    DEPRECATED: Generate job titles for candidates based on their skills and experience
    This endpoint is deprecated as job titles now come directly from parsed resume data.
    """
    try:
        # Skill-based job title mapping
        skill_to_job_mapping = {
            # Frontend Development
            'react': 'Frontend Developer',
            'angular': 'Frontend Developer', 
            'vue': 'Frontend Developer',
            'html': 'Frontend Developer',
            'css': 'Frontend Developer',
            'javascript': 'Frontend Developer',
            'typescript': 'Frontend Developer',
            
            # Backend Development
            'python': 'Backend Developer',
            'java': 'Backend Developer',
            'node.js': 'Backend Developer',
            'php': 'Backend Developer',
            'c#': 'Backend Developer',
            'go': 'Backend Developer',
            'ruby': 'Backend Developer',
            'express': 'Backend Developer',
            'django': 'Backend Developer',
            'flask': 'Backend Developer',
            'spring': 'Backend Developer',
            
            # Full Stack
            'full stack': 'Full Stack Developer',
            'fullstack': 'Full Stack Developer',
            
            # Mobile Development
            'ios': 'Mobile Developer',
            'android': 'Mobile Developer',
            'react native': 'Mobile Developer',
            'flutter': 'Mobile Developer',
            'swift': 'iOS Developer',
            'kotlin': 'Android Developer',
            
            # DevOps/Cloud
            'aws': 'Cloud Engineer',
            'azure': 'Cloud Engineer',
            'docker': 'DevOps Engineer',
            'kubernetes': 'DevOps Engineer',
            'jenkins': 'DevOps Engineer',
            'terraform': 'DevOps Engineer',
            'ci/cd': 'DevOps Engineer',
            
            # Data Science/Analytics
            'machine learning': 'Data Scientist',
            'data science': 'Data Scientist',
            'pandas': 'Data Analyst',
            'numpy': 'Data Analyst',
            'tensorflow': 'Machine Learning Engineer',
            'pytorch': 'Machine Learning Engineer',
            'tableau': 'Data Analyst',
            'power bi': 'Business Analyst',
            
            # Database/Data
            'sql': 'Database Developer',
            'mysql': 'Database Developer',
            'postgresql': 'Database Developer',
            'mongodb': 'Database Developer',
            'oracle': 'Database Administrator',
            
            # Quality Assurance
            'qa': 'QA Engineer',
            'testing': 'QA Engineer',
            'selenium': 'Test Automation Engineer',
            
            # UI/UX
            'ui': 'UI Designer',
            'ux': 'UX Designer',
            'figma': 'UI/UX Designer',
            'adobe': 'Graphic Designer',
            
            # Security
            'security': 'Security Engineer',
            'cybersecurity': 'Security Analyst',
            
            # General
            'project management': 'Project Manager',
            'agile': 'Scrum Master',
            'scrum': 'Scrum Master',
        }
        
        # Experience level mapping
        experience_prefixes = {
            0: '',
            1: 'Junior ',
            2: 'Junior ',
            3: '',
            4: '',
            5: 'Senior ',
            6: 'Senior ',
            7: 'Senior ',
            8: 'Lead ',
            9: 'Lead ',
            10: 'Principal '
        }
        
        # Find candidates with missing job titles
        candidates_to_update = Candidate.objects.filter(
            current_position__in=['', None]
        ).exclude(skills__exact=[])
        
        updated_candidates = []
        
        for candidate in candidates_to_update:
            if not candidate.skills:
                continue
                
            # Convert skills to lowercase for matching
            candidate_skills = [skill.lower() for skill in candidate.skills]
            
            # Score different job titles based on skills
            job_scores = {}
            
            for skill in candidate_skills:
                for skill_keyword, job_title in skill_to_job_mapping.items():
                    if skill_keyword in skill:
                        if job_title not in job_scores:
                            job_scores[job_title] = 0
                        job_scores[job_title] += 1
            
            # Special logic for full stack detection
            has_frontend = any(skill in candidate_skills for skill in ['react', 'angular', 'vue', 'html', 'css', 'javascript'])
            has_backend = any(skill in candidate_skills for skill in ['python', 'java', 'node.js', 'php', 'django', 'flask', 'spring'])
            
            if has_frontend and has_backend:
                job_scores['Full Stack Developer'] = job_scores.get('Full Stack Developer', 0) + 5
            
            # Get the best matching job title
            if job_scores:
                best_job_title = max(job_scores.keys(), key=lambda k: job_scores[k])
                
                # Add experience level prefix
                experience_years = candidate.experience_years or 0
                experience_years = min(experience_years, 10)  # Cap at 10 for mapping
                
                prefix = experience_prefixes.get(experience_years, '')
                final_job_title = f"{prefix}{best_job_title}".strip()
                
                # Update candidate
                candidate.current_position = final_job_title
                candidate.save(update_fields=['current_position'])
                
                updated_candidates.append({
                    'id': candidate.id,
                    'name': candidate.full_name,
                    'generated_title': final_job_title,
                    'skills': candidate.skills,
                    'experience_years': candidate.experience_years
                })
        
        return Response({
            'message': f'Generated job titles for {len(updated_candidates)} candidates',
            'updated_candidates': updated_candidates,
            'total_processed': candidates_to_update.count()
        })
        
    except Exception as e:
        return Response(
            {'error': f'Error generating job titles: {str(e)}'}, 
            status=status.HTTP_500_INTERNAL_SERVER_ERROR
        )


@api_view(['POST'])
def update_candidate_experience(request):
    """
    Update experience years for candidates who have null experience_years
    """
    try:
        # Find candidates with null experience_years
        candidates_to_update = Candidate.objects.filter(experience_years__isnull=True)
        
        parser = EnhancedResumeParser()
        updated_count = 0
        current_year = datetime.datetime.now().year
        
        for candidate in candidates_to_update:
            experience_years = None
            
            # Try to estimate from education data if available
            if candidate.education:
                for edu_item in candidate.education:
                    if isinstance(edu_item, str):
                        # Look for graduation year patterns
                        import re
                        year_matches = re.findall(r'(\d{4})', edu_item)
                        for year_str in year_matches:
                            year = int(year_str)
                            if 1990 <= year <= current_year:
                                # Estimate experience from graduation year
                                estimated_years = max(0, current_year - year - 1)
                                if estimated_years <= 40:  # Reasonable cap
                                    experience_years = max(experience_years or 0, estimated_years)
            
            # If we found a reasonable experience estimate, update the candidate
            if experience_years and experience_years > 0:
                candidate.experience_years = experience_years
                candidate.save(update_fields=['experience_years'])
                updated_count += 1
        
        return Response({
            'message': f'Updated experience for {updated_count} candidates',
            'total_checked': candidates_to_update.count(),
            'updated': updated_count
        })
        
    except Exception as e:
        return Response(
            {'error': f'Error updating candidate experience: {str(e)}'}, 
            status=status.HTTP_500_INTERNAL_SERVER_ERROR
        )


@method_decorator(csrf_exempt, name='dispatch')
class JobApplicationViewSet(viewsets.ModelViewSet):
    """
    ViewSet for managing job applications
    """
    queryset = JobApplication.objects.all()
    serializer_class = JobApplicationSerializer
    filter_backends = [DjangoFilterBackend, filters.SearchFilter, filters.OrderingFilter]
    filterset_fields = ['status', 'job', 'candidate']
    search_fields = ['candidate__first_name', 'candidate__last_name', 'candidate__email']
    ordering_fields = ['applied_at', 'updated_at']
    ordering = ['-applied_at']

    def get_serializer_class(self):
        """Return appropriate serializer based on action"""
        if self.action == 'create':
            return JobApplicationCreateSerializer
        return JobApplicationSerializer

    @action(detail=True, methods=['post'])
    def advance(self, request, pk=None):
        """Advance application to next stage"""
        application = self.get_object()
        
        # Define stage progression
        stage_progression = {
            'applied': 'screening',
            'screening': 'interviewing', 
            'interviewing': 'offered',
            'offered': 'hired'
        }
        
        if application.status in stage_progression:
            application.status = stage_progression[application.status]
            application.save()
            
            serializer = self.get_serializer(application)
            return Response(serializer.data)
        else:
            return Response(
                {'error': f'Cannot advance from status: {application.status}'}, 
                status=status.HTTP_400_BAD_REQUEST
            )

    @action(detail=True, methods=['post'])
    def reject(self, request, pk=None):
        """Reject an application"""
        application = self.get_object()
        
        reason = request.data.get('reason', '')
        application.status = 'rejected'
        if reason:
            application.notes = f"{application.notes}\n\nRejected: {reason}".strip()
        application.save()
        
        serializer = self.get_serializer(application)
        return Response(serializer.data)


@method_decorator(csrf_exempt, name='dispatch')
class FeedbackTemplateViewSet(viewsets.ModelViewSet):
    """
    ViewSet for managing feedback templates
    """
    queryset = FeedbackTemplate.objects.all()
    serializer_class = FeedbackTemplateSerializer
    filter_backends = [DjangoFilterBackend, filters.SearchFilter, filters.OrderingFilter]
    filterset_fields = ['status', 'is_active', 'is_default']
    search_fields = ['name', 'description']
    ordering_fields = ['created_at', 'updated_at', 'name']
    ordering = ['-created_at']

    def get_serializer_class(self):
        """Return appropriate serializer based on action"""
        if self.action == 'create':
            return FeedbackTemplateCreateSerializer
        elif self.action in ['update', 'partial_update']:
            return FeedbackTemplateUpdateSerializer
        return FeedbackTemplateSerializer

    def perform_create(self, serializer):
        """Set the created_by field when creating a new template"""
        serializer.save(created_by=self.request.user if self.request.user.is_authenticated else None)

    def create(self, request, *args, **kwargs):
        """Override create to return full object after creation"""
        serializer = self.get_serializer(data=request.data)
        serializer.is_valid(raise_exception=True)
        self.perform_create(serializer)
        
        # Return full object using the main serializer
        instance = serializer.instance
        response_serializer = FeedbackTemplateSerializer(instance)
        headers = self.get_success_headers(serializer.data)
        return Response(response_serializer.data, status=status.HTTP_201_CREATED, headers=headers)

    def update(self, request, *args, **kwargs):
        """Override update to return full object after update"""
        partial = kwargs.pop('partial', False)
        instance = self.get_object()
        serializer = self.get_serializer(instance, data=request.data, partial=partial)
        serializer.is_valid(raise_exception=True)
        self.perform_update(serializer)

        # Return full object using the main serializer
        response_serializer = FeedbackTemplateSerializer(instance)
        return Response(response_serializer.data)

    @action(detail=True, methods=['post'])
    def publish(self, request, pk=None):
        """Publish a feedback template"""
        template = self.get_object()
        template.status = 'published'
        template.save()
        
        serializer = self.get_serializer(template)
        return Response(serializer.data)

    @action(detail=True, methods=['post'])
    def unpublish(self, request, pk=None):
        """Unpublish a feedback template (set to draft)"""
        template = self.get_object()
        template.status = 'draft'
        template.save()
        
        serializer = self.get_serializer(template)
        return Response(serializer.data)

    @action(detail=True, methods=['post'])
    def archive(self, request, pk=None):
        """Archive a feedback template"""
        template = self.get_object()
        template.status = 'archived'
        template.is_active = False
        template.save()
        
        serializer = self.get_serializer(template)
        return Response(serializer.data)

    @action(detail=True, methods=['post'])
    def duplicate(self, request, pk=None):
        """Create a duplicate of a feedback template"""
        original_template = self.get_object()
        
        # Create a copy
        template_data = {
            'name': f"{original_template.name} (Copy)",
            'description': original_template.description,
            'questions': original_template.questions,
            'sections': original_template.sections,
            'rating_criteria': original_template.rating_criteria,
            'status': 'draft',
            'is_active': True,
            'is_default': False
        }
        
        serializer = FeedbackTemplateCreateSerializer(data=template_data)
        if serializer.is_valid():
            new_template = serializer.save(created_by=self.request.user if self.request.user.is_authenticated else None)
            response_serializer = self.get_serializer(new_template)
            return Response(response_serializer.data, status=status.HTTP_201_CREATED)
        else:
            return Response(serializer.errors, status=status.HTTP_400_BAD_REQUEST)


@api_view(['POST'])
def calculate_job_match(request):
    """
    Calculate semantic job match score between a candidate and a job.
    
    Expected POST data:
    {
        "candidate_id": int,
        "job_id": int
    }
    """
    try:
        candidate_id = request.data.get('candidate_id')
        job_id = request.data.get('job_id')
        
        if not candidate_id or not job_id:
            return Response(
                {'error': 'Both candidate_id and job_id are required'}, 
                status=status.HTTP_400_BAD_REQUEST
            )
        
        # Get candidate and job objects
        try:
            candidate = Candidate.objects.get(id=candidate_id)
            job = Job.objects.select_related('department').get(id=job_id)
        except (Candidate.DoesNotExist, Job.DoesNotExist) as e:
            return Response(
                {'error': f'Object not found: {str(e)}'}, 
                status=status.HTTP_404_NOT_FOUND
            )
        
        # Prepare candidate data for matching
        candidate_data = {
            'id': candidate.id,
            'skills': candidate.skills or [],
            'current_position': candidate.current_position or '',
            'current_company': candidate.current_company or '',
            'experience_years': candidate.experience_years or 0,
            'education': candidate.education or []
        }
        
        # Prepare job data for matching
        job_data = {
            'id': job.id,
            'title': job.title,
            'description': job.description or '',
            'requirements': job.requirements or '',
            'experience_level': job.experience_level or '',
            'department': {
                'name': job.department.name if job.department else '',
                'id': job.department.id if job.department else None
            },
            'job_type': job.job_type or '',
            'work_type': getattr(job, 'work_type', '')
        }
        
        # Calculate semantic match score
        matcher = get_semantic_matcher()
        match_score = matcher.calculate_job_match_score(candidate_data, job_data)
        
        return Response({
            'candidate_id': candidate_id,
            'job_id': job_id,
            'match_score': match_score,
            'match_level': 'high' if match_score >= 75 else 'medium' if match_score >= 50 else 'low',
            'candidate_name': candidate.full_name,
            'job_title': job.title
        })
        
    except Exception as e:
        logger.error(f"Error calculating job match: {e}")
        return Response(
            {'error': f'Failed to calculate job match: {str(e)}'}, 
            status=status.HTTP_500_INTERNAL_SERVER_ERROR
        )


@api_view(['GET'])
def find_matching_jobs(request, candidate_id):
    """
    Find best matching jobs for a specific candidate using semantic analysis.
    
    Query parameters:
    - limit: Number of top matches to return (default: 5)
    - min_score: Minimum match score threshold (default: 20.0)
    """
    try:
        limit = int(request.GET.get('limit', 5))
        min_score = float(request.GET.get('min_score', 20.0))
        
        # Get candidate
        try:
            candidate = Candidate.objects.get(id=candidate_id)
        except Candidate.DoesNotExist:
            return Response(
                {'error': 'Candidate not found'}, 
                status=status.HTTP_404_NOT_FOUND
            )
        
        # Get all active jobs
        active_jobs = Job.objects.select_related('department').filter(status='active')
        
        # Prepare candidate data
        candidate_data = {
            'id': candidate.id,
            'skills': candidate.skills or [],
            'current_position': candidate.current_position or '',
            'current_company': candidate.current_company or '',
            'experience_years': candidate.experience_years or 0,
            'education': candidate.education or []
        }
        
        # Prepare jobs data
        jobs_data = []
        for job in active_jobs:
            job_data = {
                'id': job.id,
                'title': job.title,
                'description': job.description or '',
                'requirements': job.requirements or '',
                'experience_level': job.experience_level or '',
                'department': {
                    'name': job.department.name if job.department else '',
                    'id': job.department.id if job.department else None
                },
                'job_type': job.job_type or '',
                'work_type': getattr(job, 'work_type', ''),
                'location': getattr(job, 'location', ''),
                'salary_min': getattr(job, 'salary_min', None),
                'salary_max': getattr(job, 'salary_max', None)
            }
            jobs_data.append(job_data)
        
        # Find matching jobs
        matcher = get_semantic_matcher()
        job_matches = matcher.find_best_matching_jobs(candidate_data, jobs_data, top_k=limit)
        
        # Filter by minimum score and prepare response
        matching_jobs = []
        for job_data, score in job_matches:
            if score >= min_score:
                matching_jobs.append({
                    'job': {
                        'id': job_data['id'],
                        'title': job_data['title'],
                        'department': job_data['department']['name'],
                        'experience_level': job_data['experience_level'],
                        'job_type': job_data['job_type'],
                        'location': job_data.get('location', ''),
                        'salary_min': job_data.get('salary_min'),
                        'salary_max': job_data.get('salary_max')
                    },
                    'match_score': score,
                    'match_level': 'high' if score >= 75 else 'medium' if score >= 50 else 'low'
                })
        
        return Response({
            'candidate_id': candidate_id,
            'candidate_name': candidate.full_name,
            'matching_jobs': matching_jobs,
            'total_matches': len(matching_jobs),
            'total_jobs_analyzed': len(jobs_data)
        })
        
    except Exception as e:
        logger.error(f"Error finding matching jobs: {e}")
        return Response(
            {'error': f'Failed to find matching jobs: {str(e)}'}, 
            status=status.HTTP_500_INTERNAL_SERVER_ERROR
        )


@api_view(['GET'])
def find_matching_candidates(request, job_id):
    """
    Find candidates that match a specific job using semantic analysis.
    
    Query parameters:
    - limit: Maximum number of candidates to return (default: 20)
    - min_score: Minimum match score threshold (default: 30.0)
    """
    try:
        limit = int(request.GET.get('limit', 20))
        min_score = float(request.GET.get('min_score', 30.0))
        
        # Get job
        try:
            job = Job.objects.select_related('department').get(id=job_id)
        except Job.DoesNotExist:
            return Response(
                {'error': 'Job not found'}, 
                status=status.HTTP_404_NOT_FOUND
            )
        
        # Get all candidates
        candidates = Candidate.objects.all()
        
        # Prepare job data
        job_data = {
            'id': job.id,
            'title': job.title,
            'description': job.description or '',
            'requirements': job.requirements or '',
            'experience_level': job.experience_level or '',
            'department': {
                'name': job.department.name if job.department else '',
                'id': job.department.id if job.department else None
            },
            'job_type': job.job_type or '',
            'work_type': getattr(job, 'work_type', '')
        }
        
        # Prepare candidates data
        candidates_data = []
        for candidate in candidates:
            candidate_data = {
                'id': candidate.id,
                'skills': candidate.skills or [],
                'current_position': candidate.current_position or '',
                'current_company': candidate.current_company or '',
                'experience_years': candidate.experience_years or 0,
                'education': candidate.education or [],
                'email': candidate.email,
                'phone': candidate.phone_number or '',
                'status': candidate.status
            }
            candidates_data.append(candidate_data)
        
        # Find matching candidates
        matcher = get_semantic_matcher()
        candidate_matches = matcher.find_matching_candidates(job_data, candidates_data, threshold=min_score)
        
        # Limit results and prepare response
        matching_candidates = []
        for candidate_data, score in candidate_matches[:limit]:
            matching_candidates.append({
                'candidate': {
                    'id': candidate_data['id'],
                    'name': f"{candidates.get(id=candidate_data['id']).first_name} {candidates.get(id=candidate_data['id']).last_name}",
                    'email': candidate_data['email'],
                    'current_position': candidate_data['current_position'],
                    'current_company': candidate_data['current_company'],
                    'experience_years': candidate_data['experience_years'],
                    'skills': candidate_data['skills'][:10] if candidate_data['skills'] else [],  # Limit skills for response
                    'status': candidate_data['status']
                },
                'match_score': score,
                'match_level': 'high' if score >= 75 else 'medium' if score >= 50 else 'low'
            })
        
        return Response({
            'job_id': job_id,
            'job_title': job.title,
            'matching_candidates': matching_candidates,
            'total_matches': len(matching_candidates),
            'total_candidates_analyzed': len(candidates_data)
        })
        
    except Exception as e:
        logger.error(f"Error finding matching candidates: {e}")
        return Response(
            {'error': f'Failed to find matching candidates: {str(e)}'}, 
            status=status.HTTP_500_INTERNAL_SERVER_ERROR
        )<|MERGE_RESOLUTION|>--- conflicted
+++ resolved
@@ -19,9 +19,7 @@
     JobApplicationSerializer, JobApplicationCreateSerializer,
     FeedbackTemplateSerializer, FeedbackTemplateCreateSerializer, FeedbackTemplateUpdateSerializer
 )
-<<<<<<< HEAD
 from .utils.enhanced_resume_parser import EnhancedResumeParser
-=======
 from .utils.resume_parser import ResumeParser
 
 # Safe import for semantic matcher with fallback
@@ -42,7 +40,6 @@
             def find_matching_candidates(self, job_data, candidates, threshold=30.0):
                 return []
         return DummyMatcher()
->>>>>>> 957c134f
 import os
 import tempfile
 import logging
