--- conflicted
+++ resolved
@@ -276,10 +276,6 @@
         const savedSettings = localStorage.getItem('organizationSettings');
         if (savedSettings) {
           const settings = JSON.parse(savedSettings);
-<<<<<<< HEAD
-          console.log('Loaded organization settings from localStorage:', settings);
-          console.log('AI prompt from settings:', settings.ai?.jobGenerationPrompt);
-=======
 
           // Migration logic for JobCreationForm: convert old jobGenerationPrompt to new structure
           if (settings.ai && settings.ai.jobGenerationPrompt && !settings.ai.implementations) {
@@ -295,7 +291,6 @@
             };
           }
 
->>>>>>> b05a0cf4
           setOrgSettings(settings);
         } else {
           console.log('No saved settings found in localStorage, using defaults');
@@ -754,18 +749,6 @@
       const department = departments.find(d => d.id.toString() === formData.department)?.name || formData.department;
       
       // Prepare AI configuration from organization settings
-<<<<<<< HEAD
-      const aiConfig: AIConfig | undefined = orgSettings.general.aiProvider && orgSettings.general.aiApiKey
-        ? {
-            provider: orgSettings.general.aiProvider,
-            apiKey: orgSettings.general.aiApiKey,
-            customPrompt: orgSettings.ai.jobGenerationPrompt
-          }
-        : undefined;
-
-      console.log('AI Configuration for job generation:', aiConfig);
-      console.log('Custom prompt being used:', orgSettings.ai.jobGenerationPrompt);
-=======
       const selectedImpl = orgSettings?.ai?.selectedImplementation;
       const currentPrompt = selectedImpl && orgSettings?.ai?.implementations?.[selectedImpl]?.prompt;
 
@@ -784,7 +767,6 @@
       } else {
         console.log('Using default AI prompt - no custom prompt configured');
       }
->>>>>>> b05a0cf4
 
       const generatedContent = await generateJobDescriptionWithAI({
         jobTitle: formData.jobTitle,
